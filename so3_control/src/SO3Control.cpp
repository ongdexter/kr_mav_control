--- conflicted
+++ resolved
@@ -126,18 +126,9 @@
 
   const Eigen::Vector3f force_dot = mass_*lambda*(kx.asDiagonal()*e_vel + des_jerk); // Ignoring kv*e_acc and ki*e_pos terms
   const Eigen::Vector3f b3c_dot = b3c.cross(force_dot/force_.norm()).cross(b3c);
-<<<<<<< HEAD
-  const Eigen::Vector3f b1d_dot(-std::sin(des_yaw)*des_yaw_dot, std::cos(des_yaw)*des_yaw_dot, 0);
-  const Eigen::Vector3f x = b3c.cross(b1d)/ b3c.cross(b1d).norm();
-  const Eigen::Vector3f x_dot = b3c_dot.cross(b1d) + b3c.cross(b1d_dot);
-  const Eigen::Vector3f b2c_dot = x_dot/x.norm() - x * x_dot.dot(x)/(x.norm() * x.norm() * x.norm());
-  //const Eigen::Vector3f b2c_dot = b3c_dot.cross(b1d) + b3c.cross(b1d_dot);
-  const Eigen::Vector3f b1c_dot = b2c_dot.cross(b3c) + b2c.cross(b3c_dot);
-=======
   const Eigen::Vector3f b2d_dot(-std::cos(des_yaw)*des_yaw_dot, -std::sin(des_yaw)*des_yaw_dot, 0);
   const Eigen::Vector3f b1c_dot = b1c.cross(((b2d_dot.cross(b3c)+b2d.cross(b3c_dot))/(b2d.cross(b3c)).norm()).cross(b1c));
   const Eigen::Vector3f b2c_dot = b3c_dot.cross(b1c) + b3c.cross(b1c_dot);
->>>>>>> c48fc172
 
   Eigen::Matrix3f R;
   R << b1c, b2c, b3c;
