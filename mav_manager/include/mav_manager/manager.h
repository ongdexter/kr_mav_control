--- conflicted
+++ resolved
@@ -103,13 +103,10 @@
     bool eland();
     bool estop();
 
-<<<<<<< HEAD
   protected:
-=======
     bool transition(const std::string &tracker_str);
 
-  private:
->>>>>>> 58cea18d
+  //private:
 
     ros::NodeHandle nh_;
     ros::NodeHandle priv_nh_;
@@ -123,12 +120,8 @@
 
     std::string active_tracker_;
     uint8_t tracker_status_;
-<<<<<<< HEAD
-    //bool transition(const std::string &tracker_str);
-=======
 
     Status status_;
->>>>>>> 58cea18d
 
     ros::Time last_odom_t_, last_imu_t_, last_output_data_t_, last_heartbeat_t_;
 
