#include <ros/ros.h>
#include <nodelet/nodelet.h>
#include <nav_msgs/Odometry.h>
#include <pluginlib/class_loader.h>
#include <trackers_manager/Tracker.h>
#include <trackers_manager/Transition.h>

class TrackersManager : public nodelet::Nodelet {
 public:
  TrackersManager(void);
  ~TrackersManager(void);

  void onInit(void);

 private:
  void odom_callback(const nav_msgs::Odometry::ConstPtr &msg);
  bool transition_callback(trackers_manager::Transition::Request &req,
                           trackers_manager::Transition::Response &res);

  ros::Subscriber sub_odom_;
  ros::Publisher pub_cmd_;
  ros::ServiceServer srv_tracker_;
  pluginlib::ClassLoader<trackers_manager::Tracker> *tracker_loader_;
  trackers_manager::Tracker *active_tracker_;
  std::map<std::string, trackers_manager::Tracker*> tracker_map_;
  quadrotor_msgs::PositionCommand::ConstPtr cmd_;
};

TrackersManager::TrackersManager(void) :
    active_tracker_(NULL) {
  tracker_loader_ = new pluginlib::ClassLoader<trackers_manager::Tracker>("trackers_manager", "trackers_manager::Tracker");
}

TrackersManager::~TrackersManager(void) {
  std::map<std::string, trackers_manager::Tracker*>::iterator it;
  for(it = tracker_map_.begin(); it != tracker_map_.end(); it++) {
    delete it->second;
#if ROS_VERSION_MINIMUM(1,8,0)
    tracker_loader_->unloadLibraryForClass(it->first);
#endif
  }
  delete tracker_loader_;
}

void TrackersManager::onInit(void) {
  ros::NodeHandle priv_nh(getPrivateNodeHandle());

  XmlRpc::XmlRpcValue tracker_list;
  priv_nh.getParam("trackers", tracker_list);
  ROS_ASSERT(tracker_list.getType() == XmlRpc::XmlRpcValue::TypeArray);
  for(int i = 0; i < tracker_list.size(); i++) {
    ROS_ASSERT(tracker_list[i].getType() == XmlRpc::XmlRpcValue::TypeString);
    const std::string tracker_name = static_cast<const std::string>(tracker_list[i]);
    try {
#if ROS_VERSION_MINIMUM(1,8,0)
      trackers_manager::Tracker *c = tracker_loader_->createUnmanagedInstance(tracker_name);
#else
      trackers_manager::Tracker *c = tracker_loader_->createClassInstance(tracker_name);
#endif
      c->Initialize(priv_nh);
      tracker_map_.insert(std::make_pair(tracker_name, c));
    }
    catch(pluginlib::LibraryLoadException &e) {
      NODELET_ERROR_STREAM("Could not load library for the tracker " << tracker_name << ": " << e.what());
    }
    catch(pluginlib::CreateClassException &e) {
      NODELET_ERROR_STREAM("Could not create an instance of the tracker " << tracker_name << ": " << e.what());
    }
  }

  pub_cmd_ = priv_nh.advertise<quadrotor_msgs::PositionCommand>("cmd", 10);

  sub_odom_ = priv_nh.subscribe("odom", 10, &TrackersManager::odom_callback, this, ros::TransportHints().tcpNoDelay());

  srv_tracker_ = priv_nh.advertiseService("transition", &TrackersManager::transition_callback, this);
}

void TrackersManager::odom_callback(const nav_msgs::Odometry::ConstPtr &msg) {
  std::map<std::string, trackers_manager::Tracker*>::iterator it;
  for(it = tracker_map_.begin(); it != tracker_map_.end(); it++) {
    if(it->second == active_tracker_) {
      cmd_ = it->second->update(msg);
      if(cmd_ != NULL)
        pub_cmd_.publish(cmd_);
    }
    else {
      it->second->update(msg);
    }
  }
}

bool TrackersManager::transition_callback(trackers_manager::Transition::Request &req, trackers_manager::Transition::Response &res) {
  const std::map<std::string, trackers_manager::Tracker*>::iterator it = tracker_map_.find(req.tracker);
<<<<<<< HEAD
  if(it == tracker_map_.end()) {
    NODELET_WARN_STREAM("Cannot find tracker " << req.tracker << ", cannot transition");
    return false;
  }
  if(active_tracker_ == it->second) {
    NODELET_INFO_STREAM("Tracker " << req.tracker << " already active");
    return true;
  }
  if(!it->second->Activate(cmd_)) {
    NODELET_WARN_STREAM("Failed to activate tracker " << req.tracker << ", cannot transition");
    return false;
=======
  if(it == tracker_map_.end())
  {
    res.success = false;
    res.message = std::string("Cannot find tracker ") + req.tracker + std::string(", cannot transition");
    NODELET_WARN_STREAM(res.message);
    return true;
  }
  if(active_tracker_ == it->second)
  {
    res.success = true;
    res.message = std::string("Tracker ") + req.tracker + std::string(" already active");
    NODELET_INFO_STREAM(res.message);
    return true;
  }

  if(!it->second->Activate(cmd_))
  {
    res.success = false;
    res.message = std::string("Failed to activate tracker ") + req.tracker + std::string(", cannot transition");
    NODELET_WARN_STREAM(res.message);
    return true;
>>>>>>> 084c54eb
  }

  if(active_tracker_ != NULL) {
    active_tracker_->Deactivate();
  }

  active_tracker_ = it->second;
  res.success = true;
  res.message = std::string("Successfully activated tracker ") + req.tracker;
  return true;
}

#include <pluginlib/class_list_macros.h>
PLUGINLIB_EXPORT_CLASS(TrackersManager, nodelet::Nodelet);<|MERGE_RESOLUTION|>--- conflicted
+++ resolved
@@ -91,19 +91,6 @@
 
 bool TrackersManager::transition_callback(trackers_manager::Transition::Request &req, trackers_manager::Transition::Response &res) {
   const std::map<std::string, trackers_manager::Tracker*>::iterator it = tracker_map_.find(req.tracker);
-<<<<<<< HEAD
-  if(it == tracker_map_.end()) {
-    NODELET_WARN_STREAM("Cannot find tracker " << req.tracker << ", cannot transition");
-    return false;
-  }
-  if(active_tracker_ == it->second) {
-    NODELET_INFO_STREAM("Tracker " << req.tracker << " already active");
-    return true;
-  }
-  if(!it->second->Activate(cmd_)) {
-    NODELET_WARN_STREAM("Failed to activate tracker " << req.tracker << ", cannot transition");
-    return false;
-=======
   if(it == tracker_map_.end())
   {
     res.success = false;
@@ -125,7 +112,6 @@
     res.message = std::string("Failed to activate tracker ") + req.tracker + std::string(", cannot transition");
     NODELET_WARN_STREAM(res.message);
     return true;
->>>>>>> 084c54eb
   }
 
   if(active_tracker_ != NULL) {
