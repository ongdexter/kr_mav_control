--- conflicted
+++ resolved
@@ -84,54 +84,13 @@
 
   n.param("quadrotor_name", quad_name_, std::string("quadrotor"));
 
-<<<<<<< HEAD
-#define GET_PARAM(param)                                    \
-  double param;                                             \
-  if(!n.hasParam(#param))                                   \
-  {                                                         \
-    ROS_WARN("Simulator sleeping to wait for %s.", #param); \
-    ros::Duration(0.5).sleep();                             \
-  }                                                         \
-                                                            \
-  if(!n.getParam(#param, param))                            \
-  {                                                         \
-    ROS_FATAL(#param " not set");                           \
-    throw std::logic_error(#param " not set");              \
-  }
-
-  GET_PARAM(mass);
-  quad_.setMass(mass);
-
-  GET_PARAM(Ixx);
-  GET_PARAM(Iyy);
-  GET_PARAM(Izz);
-  quad_.setInertia(Eigen::Vector3d(Ixx, Iyy, Izz).asDiagonal());
-
-  GET_PARAM(gravity);
-  quad_.setGravity(gravity);
-
-  GET_PARAM(prop_radius);
-  quad_.setPropRadius(prop_radius);
-
-  GET_PARAM(thrust_coefficient);
-  quad_.setPropellerThrustCoefficient(thrust_coefficient);
-
-  GET_PARAM(arm_length);
-  quad_.setArmLength(arm_length);
-
-  GET_PARAM(motor_time_constant);
-  quad_.setMotorTimeConstant(motor_time_constant);
-
-  GET_PARAM(min_rpm);
-  quad_.setMinRPM(min_rpm);
-
-  GET_PARAM(max_rpm);
-  quad_.setMaxRPM(max_rpm);
-
-#undef GET_PARAM
-=======
   auto get_param = [&n](const std::string &param_name) {
     double param;
+    if(!n.hasParam(param_name))
+    {
+      ROS_WARN("Simulator sleeping to wait for %s.", param_name);
+      ros::Duration(0.5).sleep();
+    }  
     if(!n.getParam(param_name, param))
     {
       const std::string error_msg = param_name + " not set";
@@ -153,7 +112,6 @@
   quad_.setMinRPM(get_param("min_rpm"));
   quad_.setMaxRPM(get_param("max_rpm"));
   quad_.setDragCoefficient(get_param("drag_coefficient"));
->>>>>>> 3373a53d
 
   Eigen::Vector3d initial_pos;
   n.param("initial_position/x", initial_pos(0), 0.0);
